// Copyright 2017 The Kubernetes Authors.
//
// Licensed under the Apache License, Version 2.0 (the "License");
// you may not use this file except in compliance with the License.
// You may obtain a copy of the License at
//
//     http://www.apache.org/licenses/LICENSE-2.0
//
// Unless required by applicable law or agreed to in writing, software
// distributed under the License is distributed on an "AS IS" BASIS,
// WITHOUT WARRANTIES OR CONDITIONS OF ANY KIND, either express or implied.
// See the License for the specific language governing permissions and
// limitations under the License.

package handler

import (
<<<<<<< HEAD
=======
	"encoding/json"
	"net/http"
	"testing"

>>>>>>> 5728e030
	"bytes"
	"net/http"
	"reflect"
	"strings"
	"testing"

	restful "github.com/emicklei/go-restful"
	"github.com/kubernetes/dashboard/src/app/backend/args"
	"github.com/kubernetes/dashboard/src/app/backend/auth"
	authApi "github.com/kubernetes/dashboard/src/app/backend/auth/api"
	"github.com/kubernetes/dashboard/src/app/backend/auth/jwe"
	"github.com/kubernetes/dashboard/src/app/backend/client"
	"github.com/kubernetes/dashboard/src/app/backend/settings"
	"github.com/kubernetes/dashboard/src/app/backend/sync"
	"github.com/kubernetes/dashboard/src/app/backend/systembanner"
	"k8s.io/client-go/kubernetes/fake"
)

func getTokenManager() authApi.TokenManager {
	c := fake.NewSimpleClientset()
	syncManager := sync.NewSynchronizerManager(c)
	holder := jwe.NewRSAKeyHolder(syncManager.Secret("", ""))
	return jwe.NewJWETokenManager(holder)
}

func TestCreateHTTPAPIHandler(t *testing.T) {
	cManager := client.NewClientManager("", "http://localhost:8080")
	authManager := auth.NewAuthManager(cManager, getTokenManager(), authApi.AuthenticationModes{}, true)
	sManager := settings.NewSettingsManager(cManager)
	sbManager := systembanner.NewSystemBannerManager("Hello world!", "INFO")
	_, err := CreateHTTPAPIHandler(nil, cManager, authManager, sManager, sbManager)
	if err != nil {
		t.Fatal("CreateHTTPAPIHandler() cannot create HTTP API handler")
	}
}

func TestShouldDoCsrfValidation(t *testing.T) {
	cases := []struct {
		request  *restful.Request
		expected bool
	}{
		{
			&restful.Request{
				Request: &http.Request{
					Method: "PUT",
				},
			},
			false,
		},
		{
			&restful.Request{
				Request: &http.Request{
					Method: "POST",
				},
			},
			true,
		},
	}
	for _, c := range cases {
		actual := shouldDoCsrfValidation(c.request)
		if actual != c.expected {
			t.Errorf("shouldDoCsrfValidation(%#v) returns %#v, expected %#v", c.request, actual, c.expected)
		}
	}
}

func TestMapUrlToResource(t *testing.T) {
	cases := []struct {
		url, expected string
	}{
		{
			"/api/v1/pod",
			"pod",
		},
		{
			"/api/v1/node",
			"node",
		},
	}
	for _, c := range cases {
		actual := mapUrlToResource(c.url)
		if !reflect.DeepEqual(actual, &c.expected) {
			t.Errorf("mapUrlToResource(%#v) returns %#v, expected %#v", c.url, actual, c.expected)
		}
	}
}

func TestFormatRequestLog(t *testing.T) {
	cases := []struct {
		method      string
		uri         string
		content     map[string]string
		expected    string
		apiLogLevel string
	}{
		{
			"PUT",
			"/api/v1/pod",
			map[string]string{},
			"Incoming HTTP/1.1 PUT /api/v1/pod request",
			"DEFAULT",
		},
		{
			"PUT",
			"/api/v1/pod",
			map[string]string{},
			"",
			"NONE",
		},
		{
			"POST",
			"/api/v1/login",
			map[string]string{"password": "abc123"},
			"Incoming HTTP/1.1 POST /api/v1/login request from : { contents hidden }",
			"DEFAULT",
		},
		{
			"POST",
			"/api/v1/login",
			map[string]string{},
			"",
			"NONE",
		},
		{
			"POST",
			"/api/v1/login",
			map[string]string{"password": "abc123"},
			"Incoming HTTP/1.1 POST /api/v1/login request from : {\n  \"password\": \"abc123\"\n}",
			"DEBUG",
		},
	}

	for _, c := range cases {
		jsonValue, _ := json.Marshal(c.content)

		req, err := http.NewRequest(c.method, c.uri, bytes.NewReader(jsonValue))
		req.Header.Set("Content-Type", "application/json")

		if err != nil {
			t.Error("Cannot mockup request")
		}

		builder := args.GetHolderBuilder()
		builder.SetAPILogLevel(c.apiLogLevel)

		var restfulRequest restful.Request
		restfulRequest.Request = req

		actual := formatRequestLog(&restfulRequest)
		if !strings.Contains(actual, c.expected) {
			t.Errorf("formatRequestLog(%#v) returns %#v, expected to contain %#v", req, actual, c.expected)
		}
	}
}<|MERGE_RESOLUTION|>--- conflicted
+++ resolved
@@ -15,18 +15,13 @@
 package handler
 
 import (
-<<<<<<< HEAD
-=======
 	"encoding/json"
 	"net/http"
 	"testing"
 
->>>>>>> 5728e030
 	"bytes"
-	"net/http"
 	"reflect"
 	"strings"
-	"testing"
 
 	restful "github.com/emicklei/go-restful"
 	"github.com/kubernetes/dashboard/src/app/backend/args"
